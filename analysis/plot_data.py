--- conflicted
+++ resolved
@@ -18,28 +18,12 @@
 project_path = 'C:\\Users\\tomth\\OneDrive\\My Documents\\Work\\Courses\\Berlin\\ECN\\ICN\\Data\\BIDS_Berlin_ECOG_LFP\\projects\\coherence'
 
 import plotting
-<<<<<<< HEAD
-<<<<<<< Updated upstream
-from helpers import average_dataset
-=======
-from helpers import average_dataset, alter_by_condition, extract_data, manipulate_data
->>>>>>> Stashed changes
-
-
-singlesubj_allchann = False # plots data for a single subject, averaged across runs
-singlesubj_avgchann = False # plots data for a single subject, averaged across runs and channels
-<<<<<<< Updated upstream
-=======
-multiplesubj_allchann = True # plots data for multiple subjects, averaged across runs
->>>>>>> Stashed changes
-=======
 from helpers import average_dataset, alter_by_condition
 
 
 singlesubj_allchann = False # plots data for a single subject, averaged across runs
 singlesubj_avgchann = True # plots data for a single subject, averaged across runs and channels
 multiplesubj_allchann = False # plots data for multiple subjects, averaged across runs
->>>>>>> 61d06849
 multiplesubj_avgchann = False # plots data for multiple subjects, averaged across runs, channels, and subjects
 
 subtract_med = False # subtracts the MedOn coherence from the MedOff coherence
@@ -206,27 +190,13 @@
     # Coherence
     plotting.coh_freqwise(coh, group_master=['method'],
                           group_plot=['reref_type_cortical', 'reref_type_deep', 'ch_name_cortical', 'ch_name_deep'],
-<<<<<<< HEAD
-<<<<<<< Updated upstream
-                          plot_shuffled=True, plot_std=False, n_plots_per_page=6, freq_limit=50, same_y=False)
-=======
-                          plot_shuffled=False, plot_std=False, n_plots_per_page=6, freq_limit=50, same_y=False,
-                          mark_y0=False)
->>>>>>> Stashed changes
-=======
                           plot_shuffled=False, plot_std=False, n_plots_per_page=6, freq_limit=50, same_y=False,
                           mark_y0=True)
->>>>>>> 61d06849
     plotting.coh_bandwise(coh, group_master=['method'],
                           group_plot=['reref_type_cortical', 'reref_type_deep', 'ch_name_cortical', 'ch_name_deep', 'data_type'],
                           plot_shuffled=False, plot_std=False, n_plots_per_page=6, same_y=False)
 
 
-<<<<<<< HEAD
-<<<<<<< Updated upstream
-=======
-=======
->>>>>>> 61d06849
 ##### PLOTS DATA FOR MULTIPLE SUBJECTS, AVERAGED ACROSS RUNS (BUT NOT CHANNELS OR SUBJECTS) ON SURFACE PLOTS
 if multiplesubj_allchann == True:
     ### Setup & Processing
@@ -284,28 +254,7 @@
                                          'ch_coords_deep', 'reref_type_cortical', 'reref_type_deep'],
                                  y_keys=['coh', 'fbands_avg', 'fbands_max', 'fbands_fmax'],
                                  ignore_runs=True)
-<<<<<<< HEAD
-    
-    data = extract_data(data=coh,
-                        select_type={'data_type': ['real'],
-                                     'method': ['imcoh'],
-                                     'reref_type_cortical': ['CAR']},
-                        extract={'subject': None,
-                                 'med': None,
-                                 'ch_name_cortical': 'ch_name',
-                                 'ch_coords_cortical': ['x', 'y', 'z'],
-                                 'coh': None})
-    data = manipulate_data(data=data,
-						   calculate={'avg_beta': {'col': 'coh',
-						   						   'method': 'avg',
-												   'entries': np.arange(10,33),
-                                                   'drop_after': True},
-							   		  'subject_max_beta': {'col': 'avg_beta',
-														   'method': 'max',
-														   'group_by': ['subject', 'med']}})
-=======
-
->>>>>>> 61d06849
+
 
     ### Plotting
     # PSD
@@ -321,10 +270,6 @@
                              plot_shuffled=False, same_y_bandwise=True, normalise=[True, ['subject']])
 
 
-<<<<<<< HEAD
->>>>>>> Stashed changes
-=======
->>>>>>> 61d06849
 ##### PLOTS DATA FOR MULTIPLE SUBJECTS, AVERAGED ACROSS RUNS, CHANNELS, AND SUBJECTS
 if multiplesubj_avgchann == True:
     ### Setup & Processing
@@ -420,17 +365,8 @@
     # Coherence
     plotting.coh_freqwise(coh, group_master=['method', 'subject'],
                           group_plot=['reref_type_cortical', 'reref_type_deep', 'ch_name_cortical', 'ch_name_deep'],
-<<<<<<< HEAD
-<<<<<<< Updated upstream
-                          plot_shuffled=True, plot_std=True, n_plots_per_page=6, freq_limit=50, same_y=False)
-=======
-                          plot_shuffled=False, plot_std=True, n_plots_per_page=1, freq_limit=50, same_y=False,
-                          mark_y0=False)
->>>>>>> Stashed changes
-=======
                           plot_shuffled=False, plot_std=True, n_plots_per_page=6, freq_limit=50, same_y=False,
                           mark_y0=True)
->>>>>>> 61d06849
     plotting.coh_bandwise(coh, group_master=['method', 'subject'],
                           group_plot=['reref_type_cortical', 'reref_type_deep', 'ch_name_cortical', 'ch_name_deep', 'data_type'],
                           plot_shuffled=False, plot_std=True, n_plots_per_page=6, same_y=False)
